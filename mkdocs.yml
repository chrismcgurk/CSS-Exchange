site_name: 'Microsoft - CSS-Exchange'
docs_dir: 'docs'
nav:
  - Emerging Issues: Emerging-Issues.md
  - Admin:
    - Clear-MailboxPermission: Admin/Clear-MailboxPermission.md
    - Cross-TenantMailboxMigrationValidation: Admin/CrossTenantMailboxMigrationValidation.md
    - Find-AmbiguousSids: Admin/Find-AmbiguousSids.md
    - Get-EASMailboxLogs: Admin/Get-EASMailboxLogs.md
    - Get-SimpleAuditLogReport: Admin/Get-SimpleAuditLogReport.md
    - MonitorExchangeAuthCertificate: Admin/MonitorExchangeAuthCertificate.md
    - Remove-CertExpiryNotifications: Admin/Remove-CertExpiryNotifications.md
    - Reset-ScanEngineVersion: Admin/Reset-ScanEngineVersion.md
    - SetUnifiedContentPath: Admin/SetUnifiedContentPath.md
    - Test-AMSI: Admin/Test-AMSI.md
<<<<<<< HEAD
  - Calendar:
    - Get-CalendarDiagnosticObjectsSummary: Calendar/Get-CalendarDiagnosticObjectsSummary.md
=======
    - Update-Engines: Admin/Update-Engines.md
>>>>>>> d45639f0
  - Databases:
    - Analyze-SpaceDump: Databases/Analyze-SpaceDump.md
    - Compare-MailboxStatistics: Databases/Compare-MailboxStatistics.md
    - VSSTester: Databases/VSSTester.md
  - Diagnostics:
    - ExchangeLogCollector: Diagnostics/ExchangeLogCollector.md
    - ExTRA: Diagnostics/ExTRA.md
    - FindFrontEndActivity: Diagnostics/FindFrontEndActivity/FindFrontEndActivity.md
    - HealthChecker:
      - Diagnostics/HealthChecker/index.md
      - MaintenanceCheck: Diagnostics/HealthChecker/ExchangeServerMaintenanceCheck.md
      - GCModeCheck: Diagnostics/HealthChecker/MAPIFrontEndAppPoolGCModeCheck.md
      - RebootPending: Diagnostics/HealthChecker/RebootPending.md
      - CTSProcessorAffinityCheck: Diagnostics/HealthChecker/CTSProcessorAffinityPercentageCheck.md
      - CredentialGuardCheck: Diagnostics/HealthChecker/CredentialGuardCheck.md
      - RPCMinConnectionTimeoutCheck: Diagnostics/HealthChecker/RPCMinConnectionTimeoutCheck.md
      - TCPIPSettingsCheck: Diagnostics/HealthChecker/TCPIPSettingsCheck.md
      - GeneralHardwareInformation: Diagnostics/HealthChecker/GeneralHardwareInformation.md
      - HyperThreadingCheck: Diagnostics/HealthChecker/HyperThreadingCheck.md
      - NumaBiosCheck: Diagnostics/HealthChecker/NumaBiosCheck.md
      - ProcessorCheck: Diagnostics/HealthChecker/ProcessorCheck.md
      - IPv6EnabledCheck: Diagnostics/HealthChecker/IPv6EnabledCheck.md
      - PacketsLossCheck: Diagnostics/HealthChecker/PacketsLossCheck.md
      - RSSEnabledCheck: Diagnostics/HealthChecker/RSSEnabledCheck.md
      - SleepyNICCheck: Diagnostics/HealthChecker/SleepyNICCheck.md
      - NETFrameworkCheck: Diagnostics/HealthChecker/NETFrameworkSupportabilityCheck.md
      - PagefileCheck: Diagnostics/HealthChecker/PagefileSizeCheck.md
      - VisualCCheck: Diagnostics/HealthChecker/VisualCRedistributableVersionCheck.md
      - LMCompatibilityLevelInformationCheck: Diagnostics/HealthChecker/LMCompatibilityLevelInformationCheck.md
      - May22SU: Diagnostics/HealthChecker/May22SU.md
      - CloudConnectorCheck: Diagnostics/HealthChecker/CloudConnectorCheck.md
      - TLSConfigurationCheck: Diagnostics/HealthChecker/TLSConfigurationCheck.md
      - CertificateCheck: Diagnostics/HealthChecker/CertificateCheck.md
      - AuthCertificateCheck: Diagnostics/HealthChecker/AuthCertificateCheck.md
      - SerializedDataSigningCheck: Diagnostics/HealthChecker/SerializedDataSigningCheck.md
      - InternalTransportCertificateCheck: Diagnostics/HealthChecker/InternalTransportCertificateCheck.md
      - SMBv1Check: Diagnostics/HealthChecker/SMBv1Check.md
      - EEMSCheck: Diagnostics/HealthChecker/EEMSCheck.md
      - AMSICheck: Diagnostics/HealthChecker/AMSIIntegration.md
      - VulnerabilityCheck: Diagnostics/HealthChecker/VulnerabilityCheck.md
      - DownloadDomainCheck: Diagnostics/HealthChecker/DownloadDomainCheck.md
      - OpenRelayDomainCheck: Diagnostics/HealthChecker/OpenRelayDomain.md
      - FIPFSCheck: Diagnostics/HealthChecker/FIPFSCheck.md
      - IISWebConfigCheck: Diagnostics/HealthChecker/IISWebConfigCheck.md
      - HCScheduledTask: Diagnostics/HealthChecker/RunHCViaSchedTask.md
      - ADSiteCount: Diagnostics/HealthChecker/ADSiteCount.md
    - ManagedAvailabilityTroubleshooter: Diagnostics/ManagedAvailabilityTroubleshooter.md
    - Test-ExchAVExclusions: Diagnostics/Test-ExchAVExclusions.md
  - Hybrid:
    - Test-HMAEAS: Hybrid/Test-HMAEAS.md
  - M365:
    - DLT365Groupsupgrade: M365/DLT365Groupsupgrade.md
  - Performance:
    - ExPerfWiz: Performance/ExPerfWiz.md
    - ExPerfAnalyzer: Performance/ExPerfAnalyzer.md
    - SimplePerf: Performance/SimplePerf.md
  - PublicFolders:
    - SourceSideValidations: PublicFolders/SourceSideValidations.md
    - ValidateMailEnabledPublicFolders: PublicFolders/ValidateMailEnabledPublicFolders.md
    - ValidateEXOPFDumpster: PublicFolders/ValidateEXOPFDumpster.md
  - Retention:
    - Get-MRMDetails: Retention/Get-MRMDetails.md
  - Search:
    - Troubleshoot-ModernSearch: Search/Troubleshoot-ModernSearch.md
  - Security:
    - EOMT: Security/EOMT.md
    - EOMTv2: Security/EOMTv2.md
    - Extended Protection: Security/Extended-Protection.md
    - ExchangeExtendedProtectionManagement: Security/ExchangeExtendedProtectionManagement.md
    - ExchangeMitigations: Security/ExchangeMitigations.md
    - Test-CVE-2021-34470: Security/Test-CVE-2021-34470.md
    - Test-ProxyLogon: Security/Test-ProxyLogon.md
  - Setup:
    - CopyMissingDlls: Setup/CopyMissingDlls.md
    - FixInstallerCache: Setup/FixInstallerCache.md
    - Set-ExchAVExclusions: Setup/Set-ExchAVExclusions.md
    - SetupAssist:
      - Setup/SetupAssist/index.md
      - ComputersContainer: Setup/SetupAssist/ComputersContainer.md
      - ReadOnlyDomainControllerContainer: Setup/SetupAssist/ReadOnlyDomainControllerContainer.md
      - RebootPending: Setup/SetupAssist/RebootPending.md
      - InstallWatermark: Setup/SetupAssist/InstallWatermark.md
    - SetupLogReviewer: Setup/SetupLogReviewer.md
  - Transport:
    - Compute-TopExoRecipientsFromMessageTrace: Transport/Compute-TopExoRecipientsFromMessageTrace.md
    - ReplayQueueDatabases: Transport/ReplayQueueDatabases.md
theme:
  name: 'material'
  features:
    - navigation.indexes
    - content.action.edit
  icon:
    admonition:
      note: octicons/tag-16
      info: octicons/info-16
      warning: octicons/alert-16
markdown_extensions:
  - admonition
  - pymdownx.details
  - pymdownx.highlight
  - pymdownx.superfences:
      custom_fences:
        - name: mermaid
          class: mermaid
          format: !!python/name:pymdownx.superfences.fence_code_format
repo_url: https://github.com/microsoft/CSS-Exchange
edit_uri: edit/main/docs/
site_url: https://microsoft.github.io/CSS-Exchange
plugins:
  - search
  - git-revision-date-localized<|MERGE_RESOLUTION|>--- conflicted
+++ resolved
@@ -13,12 +13,9 @@
     - Reset-ScanEngineVersion: Admin/Reset-ScanEngineVersion.md
     - SetUnifiedContentPath: Admin/SetUnifiedContentPath.md
     - Test-AMSI: Admin/Test-AMSI.md
-<<<<<<< HEAD
+    - Update-Engines: Admin/Update-Engines.md
   - Calendar:
     - Get-CalendarDiagnosticObjectsSummary: Calendar/Get-CalendarDiagnosticObjectsSummary.md
-=======
-    - Update-Engines: Admin/Update-Engines.md
->>>>>>> d45639f0
   - Databases:
     - Analyze-SpaceDump: Databases/Analyze-SpaceDump.md
     - Compare-MailboxStatistics: Databases/Compare-MailboxStatistics.md
